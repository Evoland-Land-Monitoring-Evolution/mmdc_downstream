from dataclasses import dataclass
from typing import Literal

import numpy as np
import torch
import torch.utils.data as tdata

from mmdc_downstream_pastis.datamodule.utils import MMDCDataStruct


@dataclass
class PastisFolds:
    """Pastis folds for different tasks"""

    train: list[int]
    val: list[int]
    test: list[int] | None = None


@dataclass
class PastisDataSets:
    """Struct for the train, val and test datasets"""

    train: tdata.Dataset
    val: tdata.Dataset
    test: tdata.Dataset | None = None


@dataclass
class PASTISOptions:
    """
    folder (str): Path to the dataset
    folds (list, optional): List of ints specifying which of the 5 official
        folds to load. By default (when None is specified) all folds are loaded.
    norm (bool): If true, images are standardised using pre-computed
        channel-wise means and standard deviations.
    cache (bool): If True, the loaded samples stay in RAM, default False.
    mem16 (bool): Additional argument for cache. If True, the image time
        series tensors are stored in half precision in RAM for efficiency.
        They are cast back to float32 when returned by __getitem__.
    """

    # task: PASTISTask
    dataset_path_oe: str
    dataset_path_pastis: str
    # folder: str
    folds: list[int] | None = None
    norm: bool = True
    cache: bool = False
    mem16: bool = False
    task: Literal["semantic"] = "semantic"


METEO_BANDS = {
    "dew_temp": "dewpoint-temperature",
    "prec": "precipitation-flux",
    "sol_rad": "solar-radiation-flux",
    "temp_max": "temperature-max",
    "temp_mean": "temperature-mean",
    "temp_min": "temperature-min",
    "vap_press": "vapour-pressure",
    "wind_speed": "wind-speed",
}


@dataclass
class PastisBatch:
    sits: MMDCDataStruct
    padd_val: torch.Tensor
    padd_index: torch.Tensor
    true_doy: torch.Tensor | np.ndarray = None

    def w(self):
        return self.sits.data.img.shape[-1]

    def h(self):
        return self.sits.data.img.shape[-2]

    @staticmethod
    def init_empty():
        """Create an empty dataclass instance"""
        return PastisBatch(None, None, None, None)

    def fill_empty_from_dict(self, dictionary: dict):
        """Fill an empty dataclass instance from dictionary"""
        for key, value in dictionary.items():
            setattr(self, key, value)
        return self

    #
    #
    # # TODO: cloud mask
    # def pin_memory(self):
    #     self.sits = self.sits.pin_memory()
    #     self.padd_index = self.padd_index.pin_memory()
    #     if self.true_doy is not None:
    #         self.true_doy.pin_memory()
    #     return self


@dataclass
class ModuleInput:
    sits: torch.Tensor
    padd_index: torch.Tensor | None
    cld_mask: torch.Tensor | None = None
    true_doy: torch.Tensor | None = None

    # custom memory pinning method on custom type
    def pin_memory(self):
        self.sits = self.sits.pin_memory()
        self.padd_index = self.padd_index.pin_memory()
        if self.cld_mask is not None:
            self.cld_mask = self.cld_mask.pin_memory()
        if self.true_doy is not None:
            self.true_doy.pin_memory()
        return self


@dataclass
class OneSatellitePatch:
    sits: MMDCDataStruct
<<<<<<< HEAD
    padd_index: torch.Tensor | None
    padd_val: torch.Tensor
    true_doy: np.ndarray | None
=======
    input_doy: torch.Tensor
    padd_index: torch.Tensor | None
    padd_val: torch.Tensor
    true_doy: torch.Tensor | None = None
>>>>>>> 3eb14402
<|MERGE_RESOLUTION|>--- conflicted
+++ resolved
@@ -119,13 +119,6 @@
 @dataclass
 class OneSatellitePatch:
     sits: MMDCDataStruct
-<<<<<<< HEAD
     padd_index: torch.Tensor | None
     padd_val: torch.Tensor
-    true_doy: np.ndarray | None
-=======
-    input_doy: torch.Tensor
-    padd_index: torch.Tensor | None
-    padd_val: torch.Tensor
-    true_doy: torch.Tensor | None = None
->>>>>>> 3eb14402
+    true_doy: np.ndarray | None