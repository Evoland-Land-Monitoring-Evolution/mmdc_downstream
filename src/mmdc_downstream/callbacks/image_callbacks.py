--- conflicted
+++ resolved
@@ -14,14 +14,10 @@
 from pytorch_lightning.callbacks import Callback
 from sensorsio.utils import rgb_render
 
-<<<<<<< HEAD
-from ..models.lightning.lai_regression import MMDCDownstreamRegressionLitModule, OutputLAI
-=======
 from ..models.lightning.lai_regression import (
     MMDCDownstreamRegressionLitModule,
     OutputLAI,
 )
->>>>>>> af724a15
 
 # Configure logging
 NUMERIC_LEVEL = getattr(logging, "INFO", None)
@@ -82,16 +78,11 @@
 
         for samp_idx in range(self.n_samples):  # We iterate through samples to plot
             data_to_plot = self.prepare_sample(prepared_data, samp_idx)
-<<<<<<< HEAD
-            for col, label in enumerate(self.labels):     # We plot each image of the sample
-                axes[samp_idx, col].imshow(data_to_plot[col],
-                                           interpolation="bicubic")
+            for col, label in enumerate(
+                self.labels
+            ):  # We plot each image of the sample
+                axes[samp_idx, col].imshow(data_to_plot[col], interpolation="bicubic")
                 axes[samp_idx, col].set_title(label)
-=======
-            for col in range(len(self.labels)):  # We plot each image of the sample
-                axes[samp_idx, col].imshow(data_to_plot[col], interpolation="bicubic")
-                axes[samp_idx, col].set_title(self.labels[col])
->>>>>>> af724a15
 
         del prepared_data
 
@@ -112,7 +103,7 @@
         """
         We clip and select bands from images
         """
-        s1, s2 = sen_data   # pylint: disable=C0103
+        s1, s2 = sen_data  # pylint: disable=C0103
 
         s1_asc = s1[: self.n_samples, :3, margin:-margin, margin:-margin]
         s1_desc = s1[: self.n_samples, 3:, margin:-margin, margin:-margin]
@@ -167,13 +158,13 @@
     ) -> None:
         """Save the PNG image of the scatterplots of the latent space of
         a sample of the batch"""
-        (pred, gt) = lai    # pylint: disable=C0103
+        (pred, gt) = lai  # pylint: disable=C0103
         image_basename = (
             f"MMDC_val_ep_{sample.current_epoch:03}_scat_pred_gt_"
             f"0-{self.n_samples:03}_{sample.batch_idx}"
         )
         image_name = Path(f"{self.save_dir}/{image_basename}.png")
-        gt = gt.nan_to_num()    # pylint: : disable=C0103
+        gt = gt.nan_to_num()  # pylint: : disable=C0103
         plt.close()
         fig, axes = plt.subplots(
             nrows=1,
@@ -234,6 +225,7 @@
     """
     Image callback for LAI prediction from S2 images
     """
+
     def __init__(
         self,
         save_dir: str,
@@ -251,7 +243,7 @@
         """
         We select bands from images.
         """
-        _, s2 = sen_data   # pylint: disable=C0103
+        _, s2 = sen_data  # pylint: disable=C0103
 
         s2_rgb = s2[: self.n_samples, [2, 1, 0], :, :]
         lai_gt = pred.lai_gt.clone()[: self.n_samples, [0, 0, 0], :, :]
