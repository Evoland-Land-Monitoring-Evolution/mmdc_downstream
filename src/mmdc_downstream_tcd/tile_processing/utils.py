import json
import os
from pathlib import Path
from typing import Any, Literal

import numpy as np
import pandas as pd
import torch
import xarray as xr
from affine import Affine
from einops import rearrange
from mmdc_singledate.datamodules.components.datamodule_components import (
    apply_log_to_s1,
    build_s1_images_and_masks,
    build_s2_images_and_masks,
)

METEO_DAYS_BEFORE = 4
METEO_DAYS_AFTER = 1
BANDS_S2 = ["B02", "B03", "B04", "B05", "B06", "B07", "B08", "B8A", "B11", "B12"]


def get_index(tcd_values: pd.DataFrame, xy_matrix: np.ndarray) -> np.ndarray:
    tcd_values_sliced = tcd_values[
        (tcd_values["x_round"] >= xy_matrix[0].min())
        & (tcd_values["x_round"] <= xy_matrix[0].max())
        & (tcd_values["y_round"] >= xy_matrix[1].min())
        & (tcd_values["y_round"] <= xy_matrix[1].max())
    ]

    ind = [
        np.array(
            np.where(
                np.all(
                    xy_matrix
                    == tcd_values_sliced.iloc[i][["x_round", "y_round"]]
                    .values.astype(float)
                    .reshape(-1, 1, 1),
                    axis=0,
                )
            )
        ).reshape(-1)
        for i in range(len(tcd_values_sliced))
    ]
    return np.array(ind), tcd_values_sliced


def get_tcd_gt(gt_path: str) -> pd.DataFrame:
    """
    Get coordinates of GT points and recompute them to the center of pixel
    """
    tcd_values = pd.DataFrame(columns=["TCD", "x", "y", "x_round", "y_round"])
    with open(gt_path) as f:
        data = json.load(f)

    for feature in data["features"]:
        x, y = feature["geometry"]["coordinates"][0]
        tcd = feature["properties"]["TCD"]

        x_r = round(x / 5) * 5
        y_r = round(y / 5) * 5
        if x_r % 10 == 0:
            x_r -= 5
        if y_r % 10 == 0:
            y_r -= 5

        if x - x_r > 5:
            x_r += 10

        if y - y_r > 5:
            y_r += 10

        tcd_values = pd.concat(
            [
                tcd_values,
                pd.DataFrame(
                    [{"TCD": tcd, "x": x, "y": y, "x_round": x_r, "y_round": y_r}]
                ),
            ],
            ignore_index=True,
        )
    print(tcd_values.head(20))
    return tcd_values


def rearrange_ts(ts: torch.Tensor) -> torch.Tensor:
    """Rearrange TS"""
    return rearrange(ts, "t c h w ->  (t c) h w")


def get_one_slice(nc_file: str | Path, slice: list[float]) -> xr.Dataset:
    """Get one slice for one month"""
    with xr.open_dataset(
        nc_file,
        decode_coords="all",
        mask_and_scale=False,
        decode_times=True,
<<<<<<< HEAD
        engine="netcdf4",
=======
        engine="h5netcdf",
>>>>>>> 3eb14402
    ) as file:
        return file.rio.slice_xy(*slice)


def get_sliced_modality(
    months: list[str],
    folder: str | Path,
    slice: list[float],
    modality: str,
    meteo: bool = False,
    dates: np.ndarray = None,
    coord: list = None,
) -> xr.Dataset:
    """Get a dataset slice for one modality for all available dates"""
    modality_slice_list = []
    for month in months:
        if meteo:
            nc_file = os.path.join(folder, month, "AGERA5", modality, "openEO.nc")
        else:
            nc_file = os.path.join(folder, month, modality, "openEO.nc")
        file = get_one_slice(nc_file, slice)
        print(len(file.x), len(file.y))
        if coord is not None:
            file = file.sel(x=coord[0], y=coord[1])
        if dates is not None:
            dates_months = pd.DatetimeIndex(dates).to_frame(name="dates")
            months_dates = (dates_months.dates.dt.month == int(month)).values
            file = file.sel(t=dates[months_dates])

        modality_slice_list.append(file)
        file.close()
    return xr.concat(modality_slice_list, dim="t").sortby("t")


def get_meteo_dates_modality(dates_df: pd.DataFrame, satellite: str) -> pd.DataFrame:
    meteo_before = pd.Timedelta(METEO_DAYS_BEFORE, "D")  # day_S2 - n_days
    meteo_after = pd.Timedelta(METEO_DAYS_AFTER, "D")  # day_S2 + n_days

    dates_df["meteo_start_date"] = dates_df["date_" + satellite] - meteo_before
    dates_df["meteo_end_date"] = dates_df["date_" + satellite] + meteo_after
    return dates_df


def check_s2_clouds(folder_data: str | Path, months_folders: list[str]) -> np.ndarray:
    """
    Check S2 images for invalid dates and choose dates for algorithm
    """
    all_dates = []
    for month in months_folders:
        nc_file = os.path.join(folder_data, month, "Sentinel2", "openEO.nc")
        with xr.open_dataset(
            nc_file,
            decode_coords="all",
            mask_and_scale=True,
            decode_times=True,
            engine="netcdf4",
        ) as xarray_ds:
            xarray_ds = xarray_ds[["SCL", "CLM"]]

            cloud_coverage = []
            for t in xarray_ds.t:
                print("mask", t.values)
                cloud_coverage.append(
                    np.nanmean(
                        np.logical_or(
                            xarray_ds.sel(t=t.values)
                            .SCL.astype(np.int8)
                            .isin([0, 1, 3, 8, 9, 10, 11]),
                            xarray_ds.sel(t=t.values)
                            .CLM.astype(np.int8)
                            .isin([1, 255]),
                        ).values
                    )
                )
            cloud_coverage = np.asarray(cloud_coverage)
            cloudy = cloud_coverage > 0.6  # Where nodata > 60%
            clouds_order = cloud_coverage.argsort().argsort()
            ind_of_four_less_cloudy = np.arange(
                clouds_order[cloudy].min(), clouds_order[cloudy].min() + 4
            )
            _, ind, _ = np.intersect1d(
                clouds_order,
                ind_of_four_less_cloudy,
                assume_unique=True,
                return_indices=True,
            )

            dates = xarray_ds.t[~cloudy].sortby("t")
            four_cloudy_dates = xarray_ds.t[ind].sortby(
                "t"
            )  # We choose one cloudy date per month

            all_dates.extend(dates)
            all_dates.extend(four_cloudy_dates)
            del xarray_ds

    return xr.concat(all_dates, dim="t").sortby("t").values


def check_s1_nans(
    folder_data: str | Path, months_folders: list[str], orbit: str = "ASCENDING"
) -> np.ndarray:
    """
    Check S1 images for nans and choose dates for algorithm
    """
    all_dates = []
    for month in months_folders:
        nc_file = os.path.join(folder_data, month, f"Sentinel1_{orbit}", "openEO.nc")
        with xr.open_dataset(
            nc_file,
            decode_coords="all",
            mask_and_scale=True,
            decode_times=True,
            engine="netcdf4",
        ) as xarray_ds:
            array = torch.Tensor(xarray_ds.VV.values)
            nans = torch.isnan(array).to(torch.float)
            nan_ratio = torch.mean(nans, dim=(1, 2))
            condition = nan_ratio < 0.05 if orbit == "ASCENDING" else nan_ratio > 0.06
            dates = xarray_ds.t[condition].sortby("t")
            all_dates.append(dates)
    return xr.concat(all_dates, dim="t").sortby("t").values


# def check_s1_nans_and_write(
#         folder_data: str | Path, months_folders: list[str], orbit="ASCENDING"
# ) -> np.ndarray:
#     all_dates = []
#     all_nans = []
#     all_dates_available = []
#     for month in months_folders:
#         nc_file = os.path.join(folder_data, month, f"Sentinel1_{orbit}", "openEO.nc")
#         with xr.open_dataset(
#                 nc_file,
#                 decode_coords="all",
#                 mask_and_scale=True,
#                 decode_times=True,
#                 engine="netcdf4",
#         ) as xarray_ds:
#             array = torch.Tensor(xarray_ds.VV.values)
#             nans = torch.isnan(array).to(torch.float)
#             all_nans.append(nans.to(torch.int))
#
#             with rasterio.open(
#                     os.path.join(folder_data, f"nans_{orbit}_{month}.TIFF"),
#                     'w',
#                     driver='GTiff',
#                     height=nans.shape[-2],
#                     width=nans.shape[-1],
#                     count=nans.shape[0],
#                     dtype=rasterio.int8,
#                     # crs=xarray_ds.crs,
#                     # transform=transform,
#             ) as dst:
#                 log.info(nans.to(torch.bool).shape)
#                 dst.write(nans.to(torch.bool).cpu().numpy())
#
#             nan_ratio = torch.mean(nans, dim=(1, 2))
#             dates = xarray_ds.t[nan_ratio < 0.05].sortby("t")
#             all_dates.append(dates)
#             log.info(orbit)
#             log.info(month)
#             log.info(nan_ratio)
#             log.info(xarray_ds.t.values)
#             all_dates_available.append(xarray_ds.t.values)
#     all_nans = torch.concat(all_nans)
#     with rasterio.open(
#             os.path.join(folder_data, f"nans_{orbit}"),
#             'w',
#             driver='GTiff',
#             height=all_nans.shape[-2],
#             width=all_nans.shape[-1],
#             count=all_nans.shape[0],
#             dtype=rasterio.int8,
#             # crs=xarray_ds.crs,
#             # transform=transform,
#     ) as dst:
#         log.info(all_nans.to(torch.bool).shape)
#         dst.write(all_nans.to(torch.bool).cpu().numpy())
#     print(orbit, np.concatenate(all_dates_available))
#     return xr.concat(all_dates, dim="t").sortby("t").values


def get_bounds(
    folder_data: str | Path, months_folders: list[str | int]
) -> tuple[float, float, float, float]:
    """
    Get tile bounds using a reference image,
    considering that geojson vector data does not match with rasters' boundaries
    """
    # Reference image
    nc_file = os.path.join(folder_data, months_folders[0], "Sentinel2", "openEO.nc")

    with xr.open_dataset(
        nc_file,
        decode_coords="all",
        mask_and_scale=False,
        decode_times=True,
        engine="netcdf4",
    ) as image_ref:
        image_ref = image_ref.sel(t=image_ref.t[0])
        xmax, ymax, xmin, ymin = (
            image_ref.x.values.max(),
            image_ref.y.values.max(),
            image_ref.x.values.min(),
            image_ref.y.values.min(),
        )

    del image_ref

    return xmax, ymax, xmin, ymin


def generate_coord_matrix(sliced: tuple[float, float, float, float]) -> np.ndarray:
    """
    Generate a matrix with x,y coordinates for each pixel
    """
    slice_xmin, slice_ymin, slice_xmax, slice_ymax = sliced
    slice_ymin -= 10
    slice_xmax += 10

    x_row = np.arange(slice_xmin, slice_xmax, 10)
    y_col = np.arange(slice_ymax, slice_ymin, -10)

    x_coords = np.repeat([x_row], repeats=len(y_col), axis=0)
    y_coords = np.repeat(y_col.reshape(-1, 1), repeats=len(x_row), axis=1)
    return np.stack([x_coords, y_coords])


def get_slices(
    folder_data: str | Path,
    months_folders: list[str | int],
    window: int,
    margin: int = 0,
    drop_incomplete: bool = False,
) -> np.ndarray:
    """
    Get x,y boundaries for each sliding window
    """
    # Get whole image/tile bounds
    xmax, ymax, xmin, ymin = get_bounds(folder_data, months_folders)
    print("xmax=", xmax, "ymax=", ymax, "xmin=", xmin, "ymin=", ymin)

    # We multiply by 10 because it is pixel size
    slices_list = []
    for slice_xmin in np.arange(xmin, xmax, window * 10 - margin * 10 * 2):
        for slice_ymax in np.arange(ymax, ymin, -window * 10 + margin * 10 * 2):
            slice_xmax, slice_ymin = slice_xmin + window * 10, slice_ymax - window * 10
            # If the patch has uneven size
            if drop_incomplete and (slice_xmax > xmax or slice_ymin < ymin):
                continue

            if slice_xmax > xmax:
                slice_xmax = xmax + 10
            if slice_ymin < ymin:
                slice_ymin = ymin - 10
            slices_list.append(
                [slice_xmin, slice_ymin + 10, slice_xmax - 10, slice_ymax]
            )
    return np.asarray(slices_list)


def get_s2(
    s2_dates: np.ndarray,
    t_slice: list[str],
    data: dict[str, dict],
    images: dict[str, Any],
    sliced_modality: xr.Dataset,
) -> tuple[dict[str, torch.Tensor], dict[str, dict], Any]:
    """
    Get S2 images
    """
    sliced_modality = sliced_modality.sel(t=slice(t_slice[0], t_slice[1]))

    dates = pd.DatetimeIndex(s2_dates).to_frame(name="date_s2")
    dates = dates[
        (dates["date_s2"] >= pd.to_datetime(t_slice[0]))
        & (dates["date_s2"] <= pd.to_datetime(t_slice[1]))
    ].dropna()

    images = build_s2_images_and_masks(
        images, sliced_modality.astype(np.float32), dates
    )
    data["s2"]["img"] = images["s2_set"].unsqueeze(0) / 10000
    data["s2"]["mask"] = images["s2_masks"].unsqueeze(0)
    data["s2"]["angles"] = images["s2_angles"].unsqueeze(0)
    images["CRS"] = sliced_modality.crs
    return images, data, dates


def get_s1(
    t_slice: list[str],
    data: dict[str, dict],
    images: dict[str, Any],
    sliced_modality: xr.Dataset,
    sat: Literal["s1_asc", "s1_desc"],
) -> tuple[dict[str, torch.Tensor], dict[str, dict], Any]:
    """
    Get S1 images
    """
    dates = pd.DatetimeIndex(sliced_modality.t.values)

    dates = dates.to_frame(name=f"date_{sat}")
    dates = dates[
        (dates[f"date_{sat}"] >= pd.to_datetime(t_slice[0]))
        & (dates[f"date_{sat}"] <= pd.to_datetime(t_slice[1]))
    ].dropna()
    images = build_s1_images_and_masks(images, sliced_modality, dates, sat)

    data[sat]["img"] = apply_log_to_s1(images[sat]).unsqueeze(0)
    data[sat]["mask"] = images[f"{sat}_valmask"].unsqueeze(0).unsqueeze(-3)
    data[sat]["angles"] = images[f"{sat}_angles"].unsqueeze(0).unsqueeze(-3)
    return images, data, dates


def set_system_and_save(
    ds: xr.Dataset, xx: torch.Tensor, yy: torch.Tensor, name: str
) -> None:
    ds.rio.write_transform(
        Affine(10.0, 0.0, xx.min() - 5, 0.0, -10.0, yy.max() + 5),
        grid_mapping_name="crs",
        inplace=True,
    )

    ds.rio.write_crs(32632, inplace=True)
    ds.to_netcdf(name, engine="h5netcdf")


def create_netcdf_s2_all_dates(
    xy_matrix: torch.Tensor, sliced_modality: xr.Dataset, margin: int, enum: int
) -> None:
    xx = xy_matrix[0]
    yy = xy_matrix[1]
    ds = xr.Dataset(
        data_vars=dict(
            B02=(
                ["t", "x", "y"],
                sliced_modality.B02.values[:, margin:-margin, margin:-margin],
            ),
            B03=(
                ["t", "x", "y"],
                sliced_modality.B03.values[:, margin:-margin, margin:-margin],
            ),
            B04=(
                ["t", "x", "y"],
                sliced_modality.B04.values[:, margin:-margin, margin:-margin],
            ),
            B08=(
                ["t", "x", "y"],
                sliced_modality.B08.values[:, margin:-margin, margin:-margin],
            ),
        ),
        coords={
            "x": ("x", xx[:, 0]),
            "y": ("y", yy[0]),
            "t": ("t", sliced_modality.t.values),
        },
        attrs=dict(description="Original image"),
    )

    set_system_and_save(ds, xx, yy, name=f"s2_patch_{enum}.nc")


def create_netcdf_s1_all_dates(
    xy_matrix: torch.Tensor,
    sliced_modality: xr.Dataset,
    margin: int,
    enum: int,
    orbit: str = "asc",
) -> None:
    xx = xy_matrix[0]
    yy = xy_matrix[1]
    ds = xr.Dataset(
        data_vars=dict(
            VV=(
                ["t", "x", "y"],
                sliced_modality.VV.values[:, margin:-margin, margin:-margin],
            ),
            VH=(
                ["t", "x", "y"],
                sliced_modality.VH.values[:, margin:-margin, margin:-margin],
            ),
        ),
        coords={
            "x": ("x", xx[:, 0]),
            "y": ("y", yy[0]),
            "t": ("t", sliced_modality.t.values),
        },
        attrs=dict(description="Original image"),
    )

    set_system_and_save(ds, xx, yy, name=f"s1_{orbit}_patch_{enum}.nc")


def create_netcdf_s2_one_date(
    xy_matrix: torch.Tensor,
    sliced_modality: xr.Dataset,
    margin: int,
    enum: int,
    date: int,
) -> None:
    xx = xy_matrix[0]
    yy = xy_matrix[1]
    ds = xr.Dataset(
        data_vars=dict(
            B02=(
                ["x", "y"],
                sliced_modality.isel(t=date).B02.values[margin:-margin, margin:-margin],
            ),
            B03=(
                ["x", "y"],
                sliced_modality.isel(t=date).B03.values[margin:-margin, margin:-margin],
            ),
            B04=(
                ["x", "y"],
                sliced_modality.isel(t=date).B04.values[margin:-margin, margin:-margin],
            ),
            B08=(
                ["x", "y"],
                sliced_modality.isel(t=date).B08.values[margin:-margin, margin:-margin],
            ),
        ),
        coords={"x": ("x", xx[:, 0]), "y": ("y", yy[0])},
        attrs=dict(description="Original image"),
    )
    set_system_and_save(ds, xx, yy, name=f"s2_patch_{enum}_t{date}.nc")


def create_netcdf_s1_one_date(
    xy_matrix: torch.Tensor,
    sliced_modality: xr.Dataset,
    margin: int,
    enum: int,
    date: int,
):
    xx = xy_matrix[0]
    yy = xy_matrix[1]
    ds = xr.Dataset(
        data_vars=dict(
            B02=(
                ["x", "y"],
                sliced_modality.isel(t=date).B02.values[margin:-margin, margin:-margin],
            ),
            B03=(
                ["x", "y"],
                sliced_modality.isel(t=date).B03.values[margin:-margin, margin:-margin],
            ),
            B04=(
                ["x", "y"],
                sliced_modality.isel(t=date).B04.values[margin:-margin, margin:-margin],
            ),
            B08=(
                ["x", "y"],
                sliced_modality.isel(t=date).B08.values[margin:-margin, margin:-margin],
            ),
        ),
        coords={"x": ("x", xx[:, 0]), "y": ("y", yy[0])},
        attrs=dict(description="Original image"),
    )
    set_system_and_save(ds, xx, yy, name=f"s2_patch_{enum}_t{date}.nc")


def create_netcdf_encoded(
    xy_matrix: torch.Tensor,
    s2_mu: np.ndarray,
    enum: int,
    dates: np.ndarray,
    s1: bool = False,
):
    xx = xy_matrix[0]
    yy = xy_matrix[1]
    ds = xr.Dataset(
        data_vars=dict(
            f0=(["t", "x", "y"], s2_mu[:, 0]),
            f1=(["t", "x", "y"], s2_mu[:, 1]),
            f2=(["t", "x", "y"], s2_mu[:, 2]),
            f3=(["t", "x", "y"], s2_mu[:, 3]),
            f4=(["t", "x", "y"], s2_mu[:, 4]),
            f5=(["t", "x", "y"], s2_mu[:, 5]),
        ),
        coords={"x": ("x", xx[:, 0]), "y": ("y", yy[0]), "t": ("t", dates)},
        attrs=dict(description="Encoded image"),
    )
    if not s1:
        set_system_and_save(ds, xx, yy, name=f"s2_patch_encoded_{enum}.nc")
    else:
        set_system_and_save(ds, xx, yy, name=f"s1_patch_encoded_{enum}.nc")


def create_netcdf_one_date_encoded(
    xy_matrix: torch.Tensor, s2_mu: np.ndarray, enum: int, date: int, s1: bool = False
):
    xx = xy_matrix[0]
    yy = xy_matrix[1]
    ds = xr.Dataset(
        data_vars=dict(
            f0=(["x", "y"], s2_mu[date, 0]),
            f1=(["x", "y"], s2_mu[date, 1]),
            f2=(["x", "y"], s2_mu[date, 2]),
            f3=(["x", "y"], s2_mu[date, 3]),
            f4=(["x", "y"], s2_mu[date, 4]),
            f5=(["x", "y"], s2_mu[date, 5]),
        ),
        coords={"x": ("x", xx[:, 0]), "y": ("y", yy[0])},
        attrs=dict(description="Encoded image one date"),
    )
    if not s1:
        set_system_and_save(ds, xx, yy, name=f"s2_patch_encoded_{enum}_t{date}.nc")
    else:
        set_system_and_save(ds, xx, yy, name=f"s1_patch_encoded_{enum}_t{date}.nc")<|MERGE_RESOLUTION|>--- conflicted
+++ resolved
@@ -20,7 +20,12 @@
 BANDS_S2 = ["B02", "B03", "B04", "B05", "B06", "B07", "B08", "B8A", "B11", "B12"]
 
 
-def get_index(tcd_values: pd.DataFrame, xy_matrix: np.ndarray) -> np.ndarray:
+def get_index(
+    tcd_values: pd.DataFrame, xy_matrix: np.ndarray
+) -> tuple[np.ndarray, pd.DataFrame]:
+    """
+    Get index of GT points, their coords and TCD values for the tile
+    """
     tcd_values_sliced = tcd_values[
         (tcd_values["x_round"] >= xy_matrix[0].min())
         & (tcd_values["x_round"] <= xy_matrix[0].max())
@@ -95,11 +100,7 @@
         decode_coords="all",
         mask_and_scale=False,
         decode_times=True,
-<<<<<<< HEAD
         engine="netcdf4",
-=======
-        engine="h5netcdf",
->>>>>>> 3eb14402
     ) as file:
         return file.rio.slice_xy(*slice)
 
